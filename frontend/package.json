--- conflicted
+++ resolved
@@ -109,14 +109,9 @@
   "overrides": {
     "nth-check": "^2.1.1",
     "postcss": "^8.4.31",
-<<<<<<< HEAD
+    "@types/d3-dispatch": "3.0.4",
     "webpack-dev-server": "^5.1.0",
-    "@pmmmwh/react-refresh-webpack-plugin": "^0.5.15",
-    "@types/d3-dispatch": "3.0.4"
-=======
-    "@types/d3-dispatch": "3.0.4",
-    "webpack-dev-server": "^5.1.0"
->>>>>>> 1759bc79
+    "@pmmmwh/react-refresh-webpack-plugin": "^0.5.15"
   },
   "resolutions": {
     "@types/d3-dispatch": "3.0.4"
