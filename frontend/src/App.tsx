--- conflicted
+++ resolved
@@ -40,32 +40,6 @@
 
           <Sidebar open={sidebarOpen} onClose={() => setSidebarOpen(false)} />
 
-<<<<<<< HEAD
-        {/* Main content area */}
-        <Box
-          component='main'
-          sx={{
-            flexGrow: 1,
-            pt: { xs: 7, sm: 8 }, // Account for header height
-            pl: { sm: sidebarOpen ? `${SIDEBAR_WIDTH}px` : 0 }, // Account for sidebar when open
-            transition: 'padding-left 0.3s ease',
-          }}
-        >
-          <Container maxWidth='xl' sx={{ py: 3 }}>
-            <Routes>
-              {/* REQUIREMENT: Function similarly to FRED but with modern UX */}
-              <Route path='/' element={<Dashboard />} />
-              <Route path='/explore' element={<SeriesExplorer />} />
-              <Route path='/series/:id' element={<SeriesDetail />} />
-              <Route path='/sources' element={<DataSources />} />
-              <Route path='/about' element={<About />} />
-              <Route path='/analysis/:id?' element={<ProfessionalAnalysis />} />
-              <Route path='/global' element={<GlobalAnalysis />} />
-              <Route path='/privacy' element={<PrivacyPolicy />} />
-              <Route path='/user-data-deletion' element={<UserDataDeletion />} />
-            </Routes>
-          </Container>
-=======
           {/* Main content area */}
           <Box
             component='main'
@@ -86,10 +60,11 @@
                 <Route path='/about' element={<About />} />
                 <Route path='/analysis/:id?' element={<ProfessionalAnalysis />} />
                 <Route path='/global' element={<GlobalAnalysis />} />
+                <Route path='/privacy' element={<PrivacyPolicy />} />
+                <Route path='/user-data-deletion' element={<UserDataDeletion />} />
               </Routes>
             </Container>
           </Box>
->>>>>>> 6f465077
         </Box>
       </ThemeProvider>
     </AuthProvider>
