--- conflicted
+++ resolved
@@ -38,14 +38,13 @@
 
           <Sidebar open={sidebarOpen} onClose={() => setSidebarOpen(false)} />
 
-<<<<<<< HEAD
           {/* Main content area */}
           <Box
             component='main'
             sx={{
               flexGrow: 1,
               pt: { xs: 7, sm: 8 }, // Account for header height
-              pl: { sm: sidebarOpen ? 30 : 0 }, // Account for sidebar when open
+              pl: { sm: sidebarOpen ? `${SIDEBAR_WIDTH}px` : 0 }, // Account for sidebar when open
               transition: 'padding-left 0.3s ease',
             }}
           >
@@ -62,30 +61,6 @@
               </Routes>
             </Container>
           </Box>
-=======
-        {/* Main content area */}
-        <Box
-          component='main'
-          sx={{
-            flexGrow: 1,
-            pt: { xs: 7, sm: 8 }, // Account for header height
-            pl: { sm: sidebarOpen ? `${SIDEBAR_WIDTH}px` : 0 }, // Account for sidebar when open
-            transition: 'padding-left 0.3s ease',
-          }}
-        >
-          <Container maxWidth='xl' sx={{ py: 3 }}>
-            <Routes>
-              {/* REQUIREMENT: Function similarly to FRED but with modern UX */}
-              <Route path='/' element={<Dashboard />} />
-              <Route path='/explore' element={<SeriesExplorer />} />
-              <Route path='/series/:id' element={<SeriesDetail />} />
-              <Route path='/sources' element={<DataSources />} />
-              <Route path='/about' element={<About />} />
-              <Route path='/analysis/:id?' element={<ProfessionalAnalysis />} />
-              <Route path='/global' element={<GlobalAnalysis />} />
-            </Routes>
-          </Container>
->>>>>>> 8eefd115
         </Box>
       </ThemeProvider>
     </AuthProvider>
