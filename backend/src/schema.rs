--- conflicted
+++ resolved
@@ -219,16 +219,6 @@
         password_hash -> Nullable<Varchar>,
         role -> Varchar,
         organization -> Nullable<Varchar>,
-<<<<<<< HEAD
-        theme -> Nullable<Varchar>,
-        default_chart_type -> Nullable<Varchar>,
-        notifications_enabled -> Nullable<Bool>,
-        collaboration_enabled -> Nullable<Bool>,
-        is_active -> Nullable<Bool>,
-        email_verified -> Nullable<Bool>,
-        created_at -> Nullable<Timestamptz>,
-        updated_at -> Nullable<Timestamptz>,
-=======
         #[max_length = 20]
         theme -> Varchar,
         #[max_length = 50]
@@ -239,7 +229,6 @@
         email_verified -> Bool,
         created_at -> Timestamptz,
         updated_at -> Timestamptz,
->>>>>>> 6f465077
         last_login_at -> Nullable<Timestamptz>,
     }
 }
