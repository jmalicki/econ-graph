--- conflicted
+++ resolved
@@ -59,12 +59,6 @@
     let operation_name = operation_name_clone.as_deref().unwrap_or("anonymous");
 
     let response = schema.execute(request).await;
-<<<<<<< HEAD
-
-    // Record GraphQL query metrics
-    let duration = start_time.elapsed().as_secs_f64();
-    metrics::record_graphql_query(operation_type, operation_name, duration, 0.0); // Complexity not yet calculated
-=======
     let duration = start_time.elapsed().as_secs_f64();
 
     // Record GraphQL metrics
@@ -74,7 +68,6 @@
         duration,
         1.0, // Basic complexity for now
     );
->>>>>>> 5318520f
 
     Ok(GraphQLResponse::from(response))
 }
@@ -143,14 +136,11 @@
             <p><a href="/metrics">Prometheus metrics endpoint</a> - Application metrics for monitoring</p>
         </div>
 
-<<<<<<< HEAD
-=======
         <div class="endpoint">
             <div><span class="method">POST</span> <code>/mcp</code></div>
             <p>MCP (Model Context Protocol) server endpoint - AI model integration for economic data access</p>
         </div>
 
->>>>>>> 5318520f
         <h2>🚀 Quick Start</h2>
         <p>Visit the <a href="/playground">GraphQL Playground</a> to start exploring economic data!</p>
 
